--- conflicted
+++ resolved
@@ -38,12 +38,7 @@
     "react-native-sfsymbols": "^1.2.2",
     "react-native-svg": "15.12.1",
     "react-native-toast-message": "^2.3.0",
-<<<<<<< HEAD
     "react-native-web": "^0.21.0",
-    "react-select": "~5.10.2",
-=======
-    "react-native-web": "^0.20.0",
->>>>>>> 07c18e11
     "uuid": "^11.1.0"
   },
   "devDependencies": {
