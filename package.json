{
  "name": "GameNyte",
  "homepage": "https://gamenyte.netlify.app/",
  "main": "expo-router/entry",
  "version": "1.0.0",
  "private": true,
  "scripts": {
    "dev": "EXPO_NO_TELEMETRY=1 expo start",
    "build:web": "expo export --platform web",
    "lint": "expo lint"
  },
  "dependencies": {
    "@expo-google-fonts/poppins": "^0.2.3",
    "@expo/vector-icons": "^14.0.0",
    "@lucide/lab": "^0.1.2",
    "@ncdai/react-wheel-picker": "~1.0.16",
    "@netlify/functions": "^4.1.15",
    "@quidone/react-native-wheel-picker": "^1.6.1",
    "@react-native-async-storage/async-storage": "2.1.2",
    "@react-native-community/datetimepicker": "8.4.1",
    "@react-navigation/bottom-tabs": "^6.5.17",
    "@react-navigation/elements": "^1.3.31",
    "@react-navigation/native": "^6.1.18",
    "@react-navigation/native-stack": "^6.9.17",
<<<<<<< HEAD
=======
    "@supabase/supabase-js": "^2.39.3",
    "class-variance-authority": "^0.7.1",
    "clsx": "^2.1.1",
>>>>>>> f610679b
    "date-fns": "^4.1.0",
    "expo": "53.0.20",
    "expo-blur": "~14.1.5",
    "expo-camera": "~16.1.11",
    "expo-clipboard": "~7.1.5",
    "expo-constants": "~17.1.7",
    "expo-font": "~13.3.2",
    "expo-haptics": "~14.1.4",
    "expo-image-picker": "~16.1.4",
    "expo-linear-gradient": "~14.1.5",
    "expo-linking": "~7.1.7",
    "expo-router": "~5.1.4",
    "expo-splash-screen": "~0.30.10",
    "expo-status-bar": "~2.2.3",
    "expo-symbols": "~0.4.5",
    "expo-system-ui": "~5.0.10",
    "expo-web-browser": "~14.2.0",
    "fast-xml-parser": "^4.3.2",
    "lodash": "^4.17.21",
    "lucide-react": "^0.543.0",
    "lucide-react-native": "^0.534.0",
    "openai": "^5.10.2",
    "react": "19.0.0",
    "react-dom": "19.0.0",
    "react-native": "0.79.5",
    "react-native-gesture-handler": "~2.24.0",
    "react-native-reanimated": "~3.17.4",
    "react-native-safe-area-context": "5.4.0",
    "react-native-screens": "~4.11.1",
    "react-native-svg": "15.11.2",
    "react-native-toast-message": "^2.3.0",
    "react-native-url-polyfill": "^2.0.0",
    "react-native-web": "^0.20.0",
    "react-native-webview": "13.13.5",
    "react-select": "~5.10.2",
<<<<<<< HEAD
=======
    "tailwind-merge": "^3.3.1",
    "tw-animate-css": "^1.3.8",
>>>>>>> f610679b
    "uuid": "^11.1.0"
  },
  "devDependencies": {
    "@babel/core": "^7.23.0",
    "@types/lodash": "^4.17.20",
    "@types/react": "~19.1.9",
    "@types/uuid": "^10.0.0",
    "metro": "^0.82.3",
    "typescript": "^5.3.0"
  }
}<|MERGE_RESOLUTION|>--- conflicted
+++ resolved
@@ -22,12 +22,9 @@
     "@react-navigation/elements": "^1.3.31",
     "@react-navigation/native": "^6.1.18",
     "@react-navigation/native-stack": "^6.9.17",
-<<<<<<< HEAD
-=======
     "@supabase/supabase-js": "^2.39.3",
     "class-variance-authority": "^0.7.1",
     "clsx": "^2.1.1",
->>>>>>> f610679b
     "date-fns": "^4.1.0",
     "expo": "53.0.20",
     "expo-blur": "~14.1.5",
@@ -63,11 +60,8 @@
     "react-native-web": "^0.20.0",
     "react-native-webview": "13.13.5",
     "react-select": "~5.10.2",
-<<<<<<< HEAD
-=======
     "tailwind-merge": "^3.3.1",
     "tw-animate-css": "^1.3.8",
->>>>>>> f610679b
     "uuid": "^11.1.0"
   },
   "devDependencies": {
