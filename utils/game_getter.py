--- conflicted
+++ resolved
@@ -38,18 +38,10 @@
             
     yield dict(
       id = item.attrib['id'],
-<<<<<<< HEAD
       minPlaytime = item.find('minPlaytime').attrib['value'],
       maxPlaytime = item.find('maxPlaytime').attrib['value'],
       min_players = item.find('min_players').attrib['value'],
       max_players = item.find('max_players').attrib['value'],
-=======
-      minplaytime = item.find('minplaytime').attrib['value'],
-      maxplaytime = item.find('maxplaytime').attrib['value'],
-      playing_time = item.find('playingtime').attrib['value'],
-      min_players = item.find('minplayers').attrib['value'],
-      max_players = item.find('maxplayers').attrib['value'],
->>>>>>> 8cb6831a
       best_players = best_players,
       rec_players = rec_players,
       image_url = item.findtext('image', default=''),
