import { useState, useEffect, useCallback } from 'react';
import { View, Text, StyleSheet, FlatList, RefreshControl, TouchableOpacity, TextInput, ScrollView, Platform } from 'react-native';
import { useRouter } from 'expo-router';
import Animated, { FadeIn } from 'react-native-reanimated';
import { RefreshCw, X, ListFilter, Plus, Camera, Vote } from 'lucide-react-native';
import Toast from 'react-native-toast-message';
import { useSafeAreaInsets } from 'react-native-safe-area-context';

import { supabase } from '@/services/supabase';
import { fetchGames } from '@/services/bggApi';
import { GameItem } from '@/components/GameItem';
import { ErrorState } from '@/components/ErrorState';
import { LoadingState } from '@/components/LoadingState';
import { EmptyState } from '@/components/EmptyState';
import { ConfirmationDialog } from '@/components/ConfirmationDialog';
import { SyncModal } from '@/components/SyncModal';
import { FilterGameModal, filterGames } from '@/components/FilterGameModal';
import { AddGameModal } from '@/components/AddGameModal';
<<<<<<< HEAD
=======
import { CreatePollModal } from '@/components/CreatePollModal';
>>>>>>> 06270808
import { Game } from '@/types/game';

export default function CollectionScreen() {
  const insets = useSafeAreaInsets();
  const [games, setGames] = useState<Game[]>([]);

  // Use fallback values for web platform
  const safeAreaBottom = Platform.OS === 'web' ? 0 : insets.bottom;
  // const [filteredGames, setFilteredGames] = useState<Game[]>([]);
  const [loading, setLoading] = useState(true);
  const [refreshing, setRefreshing] = useState(false);
  const [error, setError] = useState<string | null>(null);
  const [gameToDelete, setGameToDelete] = useState<Game | null>(null);
  const [syncModalVisible, setSyncModalVisible] = useState(false);
  const [filterModalVisible, setFilterModalVisible] = useState(false);
  const [addGameModalVisible, setAddGameModalVisible] = useState(false);
  const [createPollModalVisible, setCreatePollModalVisible] = useState(false);
  const [syncing, setSyncing] = useState(false);
  const router = useRouter();

  const [playerCount, setPlayerCount] = useState([]);
  const [playTime, setPlayTime] = useState([]);
  const [age, setAge] = useState([]);
  const [gameType, setGameType] = useState([]);
  const [complexity, setComplexity] = useState([]);

  const isFiltered = ([
    playerCount,
    playTime,
    age,
    gameType,
    complexity,
  ]).some(_ => _.length);

  // const getCollection = useEffect(() => {
  // }, []);

  const loadGames = useCallback(async () => {
    try {
      setError(null);
      const { data: { user } } = await supabase.auth.getUser();

      if (!user) {
        router.replace('/auth/login');
        return;
      }

      const { data, error } = await supabase
        .from('collections_games')
        .select('*')
        .eq('user_id', user.id)
        .eq('is_expansion', false)  // Eventually, we'll have expansions listed as children of their base games. For now, we exclude them completely.
        .order('name', { ascending: true });

      if (error) throw error;

      const mappedGames = data.map(game => ({
        id: game.bgg_game_id,
        name: game.name,
        yearPublished: game.year_published,
        thumbnail: game.thumbnail || 'https://via.placeholder.com/150?text=No+Image',
        image: game.image_url || 'https://via.placeholder.com/300?text=No+Image',
        min_players: game.min_players,
        max_players: game.max_players,
        playing_time: game.playing_time,
        minPlaytime: game.minplaytime,
        maxPlaytime: game.maxplaytime,
        description: game.description || '',
        minAge: game.min_age,
        is_cooperative: game.is_cooperative || false,
        is_teambased: game.is_teambased || false,
        complexity: game.complexity,
        complexity_tier: game.complexity_tier,
        complexity_desc: game.complexity_desc || '',
        average: game.average,
        bayesaverage: game.bayesaverage,
      }));

      const filteredGames = filterGames(mappedGames, playerCount, playTime, age, gameType, complexity);
      setGames(filteredGames);

    } catch (err) {
      console.error('Error in loadGames:', err);
      setError(err instanceof Error ? err.message : 'Failed to load games');
    } finally {
      setLoading(false);
      setRefreshing(false);
    }
  }, [playerCount, playTime, age, gameType, complexity]);

  // const filteredGames = filterGames(games, playerCount, playTime, age, gameType, complexity);

  const handleDelete = useCallback(async () => {
    if (!gameToDelete) return;

    try {
      const { data: { user } } = await supabase.auth.getUser();
      if (!user) return;

      const { error } = await supabase
        .from('collections')
        .delete()
        .eq('bgg_game_id', gameToDelete.id)
        .eq('user_id', user.id);

      if (error) throw error;

      setGames(prevGames => prevGames.filter(game => game.id !== gameToDelete.id));
    } catch (err) {
      console.error('Error deleting game:', err);
    } finally {
      setGameToDelete(null);
    }
  }, [gameToDelete]);

  const handleSync = async (username?: string) => {
    try {
      setSyncing(true);
      setError(null);

      const { data: { user } } = await supabase.auth.getUser();

      if (!user) {
        router.replace('/auth/login');
        return;
      }

      if (!username || !username.trim()) {
        setError('Please enter a valid BoardGameGeek username');
        return;  // Exit early since username is invalid
      }

      username = username.replace('@', ''); // Requested in GAM-134 ("Ignore @ when people enter BGG ID")
      const bggGames = await fetchGames(username);

      if (!bggGames || bggGames.length === 0) {
        setError('No games found in collection. Make sure your collection is public and contains board games.');
        return;
      }

      // Create a Map to store unique games, using bgg_game_id as the key
      const uniqueGames = new Map();

      // Only keep the last occurrence of each game ID
      bggGames.forEach(game => {
        uniqueGames.set(game.id, {
          user_id: user.id,
          bgg_game_id: game.id,
          name: game.name,
          thumbnail: game.thumbnail,
          min_players: game.min_players,
          max_players: game.max_players,
          playing_time: game.playing_time,
          minplaytime: game.minPlaytime,
          maxplaytime: game.maxPlaytime,
          year_published: game.yearPublished,
          description: game.description,
        });
      });

      // Convert the Map values back to an array
      const uniqueGamesList = Array.from(uniqueGames.values());

      const { error: insertError } = await supabase
        .from('collections')
        .upsert(uniqueGamesList, { onConflict: 'user_id,bgg_game_id' });

      if (insertError) throw insertError;

      await loadGames();
      Toast.show({ type: 'success', text1: 'Collection imported!' });
      setSyncModalVisible(false);
    } catch (err) {
      console.error('Error in handleSync:', err);
      setError(err instanceof Error ? err.message : 'Failed to sync games');
    } finally {
      setSyncing(false);
    }
  };

  const handleFilter = useCallback(() => {
    loadGames();
  }, [loadGames]);

  const onRefresh = useCallback(() => {
    setRefreshing(true);
    loadGames();
  }, [loadGames]);

  const clearFilters = () => {
    setPlayerCount([]);
    setPlayTime([]);
    setAge([]);
    setGameType([]);
    setComplexity([]);
  };

  // Convert collection filters to CreatePollModal format
  const convertFiltersForPoll = () => {
    const convertedFilters = {
      playerCount: playerCount,
      playTime: playTime,
      minAge: age,
      gameType: gameType,
      complexity: complexity,
    };
    return convertedFilters;
  };

  useEffect(() => {
    loadGames();
  }, [loadGames]);

  if (loading) {
    return <LoadingState />;
  }

  if (error) {
    return <ErrorState message={error} onRetry={loadGames} />;
  }

  if ((!filterModalVisible) && games.length === 0 && !loading) {
    return (
      <EmptyState
        username={null}
        onRefresh={handleSync}
        loadGames={loadGames}
        message={isFiltered ? 'No games found' : undefined}
        buttonText={isFiltered ? "Clear Filters" : undefined}
        showSyncButton={!isFiltered}
        handleClearFilters={clearFilters}
      />
    );
  }

  return (
    <View style={styles.container}>
      <View style={styles.header}>
        <View style={styles.titleSection}>
          <Text style={styles.countText}>{games.length} games</Text>
        </View>

        <ScrollView
          horizontal
          showsHorizontalScrollIndicator={false}
          contentContainerStyle={styles.actionsSection}
        >
          <TouchableOpacity
            style={styles.filterButton}
            onPress={() => setFilterModalVisible(true)}
          >
            <ListFilter size={20} color="#ff9654" />
          </TouchableOpacity>
          <TouchableOpacity
            style={styles.filterButton}
            onPress={() => setAddGameModalVisible(true)}
          >
            <Plus size={20} color="#ff9654" />
          </TouchableOpacity>
          <TouchableOpacity
            style={styles.syncButton}
            onPress={() => setSyncModalVisible(true)}
          >
            <RefreshCw size={20} color="#ff9654" />
            <Text style={styles.syncButtonText}>Sync with BGG</Text>
          </TouchableOpacity>
        </ScrollView>
      </View>

      {isFiltered && (
        <View style={styles.filterBanner}>
<<<<<<< HEAD
          <TouchableOpacity
            style={styles.clearButton}
            onPress={() => setFilterModalVisible(true)}
          >
            <Text style={styles.clearButtonText}>Edit Filters</Text>
          </TouchableOpacity>
=======
          <View style={styles.filterBannerContent}>
            <TouchableOpacity
              style={styles.clearButton}
              onPress={clearFilters}
            >
              <X size={16} color="#666666" />
              <Text style={styles.clearButtonText}>Clear Filters</Text>
            </TouchableOpacity>
            <TouchableOpacity
              style={styles.createPollButton}
              onPress={() => setCreatePollModalVisible(true)}
            >
              <Vote size={16} color="#ffffff" />
              <Text style={styles.createPollButtonText}>Create Poll</Text>
            </TouchableOpacity>
          </View>
>>>>>>> 06270808
        </View>
      )}

      <FlatList
        data={games}
        keyExtractor={item => item.id.toString()}
        renderItem={({ item, index }) => (
          <Animated.View>
            <GameItem
              game={item}
              onDelete={() => setGameToDelete(item)}
            />
          </Animated.View>
        )}
        contentContainerStyle={[styles.listContent, { paddingBottom: 80 + safeAreaBottom }]}
        showsVerticalScrollIndicator={false}
        refreshControl={
          <RefreshControl
            refreshing={refreshing}
            onRefresh={onRefresh}
            colors={['#ff9654']}
            tintColor="#ff9654"
          />
        }
      />

      <ConfirmationDialog
        isVisible={gameToDelete !== null}
        title="Delete Game"
        message={`Are you sure you want to remove ${gameToDelete?.name} from your GameNyte collection?\n\n(This will not affect your BGG collection.)`}
        onConfirm={handleDelete}
        onCancel={() => setGameToDelete(null)}
      />

      <SyncModal
        isVisible={syncModalVisible}
        onClose={() => setSyncModalVisible(false)}
        onSync={handleSync}
        loading={syncing}
      />

      <FilterGameModal
        isVisible={filterModalVisible}
        onClose={() => setFilterModalVisible(false)}
<<<<<<< HEAD
=======
        onApplyFilter={handleFilter}
>>>>>>> 06270808
        playerCount={playerCount}
        playTime={playTime}
        age={age}
        gameType={gameType}
        complexity={complexity}
        setPlayerCount={setPlayerCount}
        setPlayTime={setPlayTime}
        setAge={setAge}
        setGameType={setGameType}
        setComplexity={setComplexity}
      />

      <AddGameModal
        isVisible={addGameModalVisible}
        onClose={() => setAddGameModalVisible(false)}
        onGameAdded={loadGames}
      />

      <CreatePollModal
        isVisible={createPollModalVisible}
        onClose={() => setCreatePollModalVisible(false)}
        onSuccess={(pollType) => {
          setCreatePollModalVisible(false);
          // Navigate to polls tab with refresh parameter
          router.push('/(tabs)/polls?refresh=true');
          Toast.show({ type: 'success', text1: 'Poll created successfully!' });
        }}
        initialFilters={convertFiltersForPoll()}
      />
    </View>
  );
}

const styles = StyleSheet.create({
  container: {
    flex: 1,
    backgroundColor: '#f7f9fc',
  },
  header: {
    paddingHorizontal: 20,
    paddingVertical: 16,
    backgroundColor: '#f7f9fc',
  },
  titleSection: {
    marginBottom: 16,
  },
  title: {
    fontFamily: 'Poppins-Bold',
    fontSize: 24,
    color: '#1a2b5f',
    marginBottom: 4,
  },
  countText: {
    fontFamily: 'Poppins-Regular',
    fontSize: 14,
    color: '#666666',
  },
  actionsSection: {
    flexDirection: 'row',
    alignItems: 'center',
    gap: 12,
  },
  filterButton: {
    backgroundColor: '#fff',
    width: 40,
    height: 40,
    borderRadius: 8,
    justifyContent: 'center',
    alignItems: 'center',
    borderWidth: 1,
    borderColor: '#ff9654',
  },
  syncButton: {
    flexDirection: 'row',
    alignItems: 'center',
    backgroundColor: '#fff',
    paddingHorizontal: 16,
    paddingVertical: 8,
    borderRadius: 8,
    borderWidth: 1,
    borderColor: '#ff9654',
  },
  syncButtonText: {
    fontFamily: 'Poppins-SemiBold',
    fontSize: 14,
    color: '#ff9654',
    marginLeft: 8,
  },
  filterBanner: {
    backgroundColor: '#f0f0f0',
    paddingVertical: 8,
    paddingHorizontal: 20,
    marginBottom: 8,
  },
  filterBannerContent: {
    flexDirection: 'row',
    justifyContent: 'space-between',
    alignItems: 'center',
  },
  clearButton: {
    flexDirection: 'row',
    alignItems: 'center',
    backgroundColor: '#ffffff',
    paddingHorizontal: 12,
    paddingVertical: 6,
    borderRadius: 8,
  },
  clearButtonText: {
    fontFamily: 'Poppins-SemiBold',
    fontSize: 14,
    color: '#666666',
    marginLeft: 4,
  },
  createPollButton: {
    flexDirection: 'row',
    alignItems: 'center',
    backgroundColor: '#ff9654',
    paddingHorizontal: 12,
    paddingVertical: 6,
    borderRadius: 8,
  },
  createPollButtonText: {
    fontFamily: 'Poppins-SemiBold',
    fontSize: 14,
    color: '#ffffff',
    marginLeft: 4,
  },
  listContent: {
    padding: 16,
  },

});<|MERGE_RESOLUTION|>--- conflicted
+++ resolved
@@ -16,10 +16,7 @@
 import { SyncModal } from '@/components/SyncModal';
 import { FilterGameModal, filterGames } from '@/components/FilterGameModal';
 import { AddGameModal } from '@/components/AddGameModal';
-<<<<<<< HEAD
-=======
 import { CreatePollModal } from '@/components/CreatePollModal';
->>>>>>> 06270808
 import { Game } from '@/types/game';
 
 export default function CollectionScreen() {
@@ -291,21 +288,12 @@
 
       {isFiltered && (
         <View style={styles.filterBanner}>
-<<<<<<< HEAD
-          <TouchableOpacity
-            style={styles.clearButton}
-            onPress={() => setFilterModalVisible(true)}
-          >
-            <Text style={styles.clearButtonText}>Edit Filters</Text>
-          </TouchableOpacity>
-=======
           <View style={styles.filterBannerContent}>
             <TouchableOpacity
               style={styles.clearButton}
-              onPress={clearFilters}
+              onPress={() => setFilterModalVisible(true)}
             >
-              <X size={16} color="#666666" />
-              <Text style={styles.clearButtonText}>Clear Filters</Text>
+              <Text style={styles.clearButtonText}>Edit Filters</Text>
             </TouchableOpacity>
             <TouchableOpacity
               style={styles.createPollButton}
@@ -315,7 +303,6 @@
               <Text style={styles.createPollButtonText}>Create Poll</Text>
             </TouchableOpacity>
           </View>
->>>>>>> 06270808
         </View>
       )}
 
@@ -360,10 +347,6 @@
       <FilterGameModal
         isVisible={filterModalVisible}
         onClose={() => setFilterModalVisible(false)}
-<<<<<<< HEAD
-=======
-        onApplyFilter={handleFilter}
->>>>>>> 06270808
         playerCount={playerCount}
         playTime={playTime}
         age={age}
