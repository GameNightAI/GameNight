--- conflicted
+++ resolved
@@ -1,15 +1,9 @@
 import { useState, useEffect, useMemo, useCallback } from 'react';
 import { useRef } from 'react';
-<<<<<<< HEAD
-import { View, Text, StyleSheet, TouchableOpacity, FlatList, TextInput, Platform, Pressable, useWindowDimensions } from 'react-native';
-import { useRouter, useLocalSearchParams } from 'expo-router';
-import { Plus, Share2, Trash2, X, Copy, Check, BarChart3, Users } from 'lucide-react-native';
-=======
 import { View, Text, StyleSheet, TouchableOpacity, FlatList, TextInput, Platform, Pressable } from 'react-native';
 import { useDebouncedWindowDimensions } from '@/hooks/useDebouncedWindowDimensions';
 import { useRouter, useLocalSearchParams } from 'expo-router';
 import { Plus, Share2, Trash2, X, Copy, Check, BarChart3, Users, Edit } from 'lucide-react-native';
->>>>>>> 5bd90562
 import Animated, { FadeIn } from 'react-native-reanimated';
 import * as Clipboard from 'expo-clipboard';
 import { useSafeAreaInsets } from 'react-native-safe-area-context';
@@ -63,50 +57,8 @@
   const subscriptionRef = useRef<any>(null);
   const [preselectedGames, setPreselectedGames] = useState<Game[] | null>(null);
 
-<<<<<<< HEAD
-  useEffect(() => {
-    loadPolls();
-  }, []);
-
-  // Handle refresh parameter from URL
-  useEffect(() => {
-    if (params.refresh === 'true') {
-      loadPolls();
-      // Clear the refresh parameter from URL
-      router.setParams({ refresh: undefined });
-    }
-  }, [params.refresh]);
-
-  // --- Real-time vote listening subscription ---
-  useEffect(() => {
-    // Subscribe to new votes for any poll
-    const channel = supabase
-      .channel('votes-listener')
-      .on(
-        'postgres_changes',
-        {
-          event: '*',
-          schema: 'public',
-          table: 'votes',
-        },
-        (payload) => {
-          setNewVotes(true);
-        }
-      )
-      .subscribe();
-    subscriptionRef.current = channel;
-    return () => {
-      if (subscriptionRef.current) {
-        supabase.removeChannel(subscriptionRef.current);
-      }
-    };
-  }, []);
-
-  const loadPolls = async () => {
-=======
   // Memoize the loadPolls function to prevent unnecessary re-creations
   const loadPolls = useCallback(async () => {
->>>>>>> 5bd90562
     try {
       setLoading(true);
       setError(null);
