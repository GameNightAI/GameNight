import { Tabs } from 'expo-router';
import { StyleSheet, Platform } from 'react-native';
import { useSafeAreaInsets } from 'react-native-safe-area-context';
import { Calendar, Library, User, Vote, Wrench } from 'lucide-react-native';
import { useEffect, useState } from 'react';
import { saveLastVisitedTab, getLastVisitedTab } from '@/utils/storage';

const EVENTS_SCREEN = false; // Set to true to show events screen

export default function TabLayout() {
  const insets = useSafeAreaInsets();
  const [initialTab, setInitialTab] = useState<string | null>(null);

  // Use fallback values for web platform
  const safeAreaBottom = Platform.OS === 'web' ? 0 : insets.bottom;

  useEffect(() => {
    // Load the last visited tab on component mount
    const loadLastTab = async () => {
      const lastTab = await getLastVisitedTab();
      if (lastTab) {
        setInitialTab(lastTab);
      } else {
        // If no last tab is saved, default to index (tools) and save it
        setInitialTab('index');
        saveLastVisitedTab('index');
      }
    };
    loadLastTab();
  }, []);

  const handleTabPress = (tabName: string) => {
    // Save the current tab when user switches tabs
    saveLastVisitedTab(tabName);
  };

  return (
    <Tabs
      initialRouteName="collection"
      screenOptions={{
        headerShown: true,
        tabBarActiveTintColor: '#ff9654',
        tabBarInactiveTintColor: '#8d8d8d',
        tabBarStyle: [
          styles.tabBar,
          {
            paddingBottom: Math.max(8, safeAreaBottom),
            height: 60 + Math.max(8, safeAreaBottom)
          }
        ],
        tabBarLabelStyle: styles.tabBarLabel,
        headerStyle: styles.header,
        headerTitleStyle: styles.headerTitle,
      }}
      screenListeners={{
        tabPress: (e) => {
          // Get the tab name from the event target
          const routeName = e.target;
<<<<<<< HEAD
          console.log('Tab pressed, full routeName:', routeName);
=======
>>>>>>> 5bd90562

          // Try to extract tab name from the route
          let tabName = 'index'; // default

          if (routeName) {
            // Try different approaches to extract the tab name
            const routeParts = routeName.split('/');
            const lastPart = routeParts[routeParts.length - 1];

            // Check if the last part is a valid tab name
            if (['collection', 'index', 'polls', 'profile'].includes(lastPart)) {
              tabName = lastPart;
            } else {
              // Fallback to string matching
              if (routeName.includes('collection')) tabName = 'collection';
              else if (routeName.includes('index') || routeName.includes('tools')) tabName = 'index';
              else if (routeName.includes('polls')) tabName = 'polls';
              else if (routeName.includes('profile')) tabName = 'profile';
            }
          }

          console.log('Extracted tabName:', tabName);
          handleTabPress(tabName);
        },
      }}>
      <Tabs.Screen
        name="collection"
        options={{
          title: 'Collection',
          tabBarIcon: ({ color, size }) => (
            <Library color={color} size={size} />
          ),
          headerTitle: 'My Collection',
        }}
      />
      <Tabs.Screen
        name="index"
        options={{
          title: 'Tools',
          tabBarIcon: ({ color, size }) => (
            <Wrench color={color} size={size} />
          ),
          headerTitle: 'Game Tools',
        }}
      />
      {EVENTS_SCREEN && <Tabs.Screen
        name="events"
        options={{
          title: 'Events',
          tabBarIcon: ({ color, size }) => (
            <Calendar color={color} size={size} />
          ),
          headerTitle: 'Schedule Events',
        }}
      />}
      <Tabs.Screen
        name="polls"
        options={{
          title: 'Polls',
          tabBarIcon: ({ color, size }) => (
            <Vote color={color} size={size} />
          ),
          headerTitle: 'Game Polls',
        }}
      />
      <Tabs.Screen
        name="profile"
        options={{
          title: 'Profile',
          tabBarIcon: ({ color, size }) => (
            <User color={color} size={size} />
          ),
          headerTitle: 'User Profile',
        }}
      />
    </Tabs>
  );
}

const styles = StyleSheet.create({
  tabBar: {
    backgroundColor: '#1a2b5f',
    borderTopWidth: 0,
    elevation: 0,
    paddingTop: 8,
  },
  tabBarLabel: {
    fontSize: 12,
    fontWeight: '500',
  },
  header: {
    backgroundColor: '#1a2b5f',
    shadowColor: 'transparent',
    elevation: 0,
  },
  headerTitle: {
    color: '#ffffff',
    fontSize: 18,
    fontWeight: '600',
  },
});<|MERGE_RESOLUTION|>--- conflicted
+++ resolved
@@ -56,10 +56,6 @@
         tabPress: (e) => {
           // Get the tab name from the event target
           const routeName = e.target;
-<<<<<<< HEAD
-          console.log('Tab pressed, full routeName:', routeName);
-=======
->>>>>>> 5bd90562
 
           // Try to extract tab name from the route
           let tabName = 'index'; // default
@@ -81,7 +77,6 @@
             }
           }
 
-          console.log('Extracted tabName:', tabName);
           handleTabPress(tabName);
         },
       }}>
