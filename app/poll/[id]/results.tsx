--- conflicted
+++ resolved
@@ -32,22 +32,6 @@
   useEffect(() => {
     if (!id) return;
 
-<<<<<<< HEAD
-=======
-    (async () => {
-      const { data: { username, firstname, lastname }, error } = await supabase
-        .from('polls_profiles')
-        .select('username, firstname, lastname')
-        .eq('id', id)
-        .maybeSingle();
-      setCreatorName(
-        firstname || lastname
-          ? `${censor([firstname, lastname].join(' ').trim())} (${username})`
-          : username
-      );
-    })();
-
->>>>>>> de0b84a2
     // Subscribe to new votes for this poll
     const channel = supabase
       .channel('votes-listener')
