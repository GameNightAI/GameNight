--- conflicted
+++ resolved
@@ -56,7 +56,7 @@
   const submitAllVotes = async () => {
     try {
       setSubmitting(true);
-      
+
       // Get user identifier
       let finalName = '';
       if (user?.email) {
@@ -71,19 +71,13 @@
         finalName = trimmedName;
       }
 
-<<<<<<< HEAD
-      console.log('finalName:', finalName);
-      console.log('pendingVotes:', pendingVotes);
-      
-=======
       console.log('Submitting votes with name:', finalName);
       console.log('Pending votes:', pendingVotes);
 
       // Submit each vote
->>>>>>> dbdab8b1
       for (const [gameIdStr, voteType] of Object.entries(pendingVotes)) {
         const gameId = parseInt(gameIdStr, 10);
-        
+
         console.log(`Processing vote for game ${gameId}: ${voteType}`);
 
         // Check for existing vote
@@ -94,10 +88,6 @@
           .eq('game_id', gameId)
           .eq('voter_name', finalName);
 
-<<<<<<< HEAD
-        console.log('existing:', existing);
-        
-=======
         if (selectError) {
           console.error('Error checking existing votes:', selectError);
           throw selectError;
@@ -105,37 +95,11 @@
 
         console.log('Existing votes found:', existing);
 
->>>>>>> dbdab8b1
         if (existing && existing.length > 0) {
           const vote = existing[0];
           console.log('vote.vote_type:', vote.vote_type);
           console.log('voteType:', voteType);
           if (vote.vote_type !== voteType) {
-<<<<<<< HEAD
-            console.log('Attempting to update vote', vote.id);
-            const {error: updateError} = await supabase
-              .from('votes')
-              .update({ vote_type: voteType })
-              .eq('id', vote.id);
-            if (updateError) {
-              console.error('Votes error:', updateError);
-              throw updateError;
-            }
-          }
-        } else {
-          console.log('Attempting to insert vote for gameID', gameId);
-          const {error: insertError} = await supabase
-            .from('votes').insert({
-              poll_id: id,
-              game_id: gameId,
-              vote_type: voteType,
-              voter_name: finalName,
-            });
-            if (insertError) {
-              console.error('Votes error:', insertError);
-              throw insertError;
-            }
-=======
             console.log(`Updating existing vote ${vote.id} from ${vote.vote_type} to ${voteType}`);
             const { error: updateError } = await supabase
               .from('votes')
@@ -162,7 +126,6 @@
             console.error('Error inserting vote:', insertError);
             throw insertError;
           }
->>>>>>> dbdab8b1
         }
       }
 
@@ -177,11 +140,7 @@
       await reload();
       Toast.show({ type: 'success', text1: 'Votes submitted!' });
     } catch (err) {
-<<<<<<< HEAD
-      console.error('Vote submission error:', err);
-=======
       console.error('Error submitting votes:', err);
->>>>>>> dbdab8b1
       Toast.show({ type: 'error', text1: 'Failed to submit votes' });
     } finally {
       setSubmitting(false);
