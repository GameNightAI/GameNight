// poll/PollScreen.tsx
import { useLocalSearchParams, useRouter } from 'expo-router';
import { ScrollView, View, Text, StyleSheet, TouchableOpacity, TextInput } from 'react-native';
import React, { useState, useEffect, useCallback, useMemo } from 'react';
import Toast from 'react-native-toast-message';
import { useSafeAreaInsets } from 'react-native-safe-area-context';
import { supabase } from '@/services/supabase';
import { usePollData } from '@/hooks/usePollData';
import { useAccessibility } from '@/hooks/useAccessibility';
import { VoteType, VOTE_TYPE_TO_SCORE, SCORE_TO_VOTE_TYPE } from '@/components/votingOptions';
import { VoterNameInput } from '@/components/PollVoterNameInput';
import { GameCard } from '@/components/PollGameCard';
import { PollResultsButton } from '@/components/PollResultsButton';
import { LoadingState } from '@/components/LoadingState';
import { ErrorState } from '@/components/ErrorState';
// import { getOrCreateAnonId } from '@/utils/anon';
import {
  saveUsername,
  getUsername,
  saveVotedFlag,
  saveVoteUpdatedFlag
} from '@/utils/storage';
// import { BarChart3 } from 'lucide-react-native';
import { useTheme } from '@/hooks/useTheme';
import { censor } from '@/utils/profanityFilter';

export default function PollScreen() {
  const { id } = useLocalSearchParams();
  const router = useRouter();
  const { colors, typography } = useTheme();
  const { announceForAccessibility, isReduceMotionEnabled, getReducedMotionStyle } = useAccessibility();
  const insets = useSafeAreaInsets();

  const {
    poll,
    games,
    hasVoted,
    isCreator,
    loading,
    error,
    user,
    pendingVotes,
    setPendingVotes,
    creatorName,
    reload,
  } = usePollData(id);

  const [voterName, setVoterName] = useState('');
  const [nameError, setNameError] = useState(false);
  const [submitting, setSubmitting] = useState(false);
  const [comment, setComment] = useState('');
  const [hasPreviousVotes, setHasPreviousVotes] = useState(false);
  const [storageInitialized, setStorageInitialized] = useState(false);

  // Initialize storage and voter name
  // TODO: there's probably no reason to use storage for logged in users
  useEffect(() => {
    const initializeStorage = async () => {
      try {
        // Single device: prefill with username if logged in
        if (user?.username) {
          setVoterName(user.username);
        } else {
          const savedName = await getUsername();
          if (savedName) setVoterName(savedName);
        }
        setStorageInitialized(true);
      } catch (error) {
        console.warn('Error initializing storage:', error);
        setStorageInitialized(true); // Continue anyway
      }
    };

    initializeStorage();
  }, [user]);

<<<<<<< HEAD
=======
  useEffect(() => {
    if (poll?.user_id) {
      // Fetch the creator's username, firstname, and lastname from Supabase `profiles`
      (async () => {
        try {
          const { data: { username, firstname, lastname }, error } = await supabase
            .from('profiles') 
            .select('username, firstname, lastname')
            .eq('id', poll.user_id)
            .maybeSingle();
          setCreatorName(
            firstname || lastname
              ? `${censor([firstname, lastname].join(' ').trim())} (${username})`
              : username
          );
          if (error) {
            throw error;
          }
        } catch (error) {
          console.error(error);
          setCreatorName(poll.user_id);
        }
      })();
    }
  }, [poll]);
>>>>>>> de0b84a2

  // Check for previous votes with better error handling
  const checkPreviousVotes = useCallback(async (name: string, pollId: string) => {
    try {
      if (!user) {
        const trimmedName = name.trim();
        if (!trimmedName) {
          setHasPreviousVotes(false);
          return;
        }

        // Use trimmedName in the query for non-logged-in users
        const { data: previousVotes, error: previousVotesError } = await supabase
          .from('votes')
          .select('id')
          .eq('poll_id', pollId)
          .eq('voter_name', trimmedName);

        if (previousVotesError) {
          console.warn('Error checking previous votes:', previousVotesError);
          setHasPreviousVotes(false);
          return;
        }

        setHasPreviousVotes(previousVotes && previousVotes.length > 0);
      } else {
        // Use user.id for logged-in users
        const { data: previousVotes, error: previousVotesError } = await supabase
          .from('votes')
          .select('id')
          .eq('poll_id', pollId)
          .eq('user_id', user.id);

        if (previousVotesError) {
          console.warn('Error checking previous votes:', previousVotesError);
          setHasPreviousVotes(false);
          return;
        }

        setHasPreviousVotes(previousVotes && previousVotes.length > 0);
      }
    } catch (error) {
      console.warn('Error in checkPreviousVotes:', error);
      setHasPreviousVotes(false);
    }
  }, [user]);

  useEffect(() => {
    if (user || ((storageInitialized && voterName)) && id) {
      checkPreviousVotes(voterName, id as string);
    }
  }, [user, voterName, id, storageInitialized, checkPreviousVotes]);

  const handleVote = (gameId: number, voteType: VoteType) => {
    setPendingVotes(prev => {
      const updated = { ...prev };
      const score = VOTE_TYPE_TO_SCORE[voteType];
      if (updated[gameId] === score) {
        delete updated[gameId];
      } else {
        updated[gameId] = score;
      }
      return updated;
    });
  };

  const submitAllVotes = async () => {
    if (Object.keys(pendingVotes).length === 0) {
      Toast.show({
        type: 'error',
        text1: 'No votes selected',
        text2: 'Please vote for at least one game before submitting.',
        visibilityTime: 4000,
        autoHide: true,
      });
      return;
    }

    try {
      setSubmitting(true);

      const finalName = (() => {
        if (!user) {
          const trimmed = voterName.trim();
          if (!trimmed) {
            setNameError(true);
            Toast.show({ type: 'error', text1: 'Please enter your name' });
            setSubmitting(false);
            return '';
          }
          return trimmed;
        }
        return user.username || user.id || '';
      })();
      // Check if the voter has previously voted on any game in this poll
      const { data: previousVotes, error: previousVotesError } = await supabase
        .from('votes')
        .select('id, game_id, vote_type')
        .eq('poll_id', id)
        .eq(
          user ? 'user_id' : 'voter_name',
          user ? user.id : finalName
        );

      if (previousVotesError) {
        console.error('Error checking previous votes:', previousVotesError);
        throw previousVotesError;
      }

      const hasPreviousVotes = previousVotes?.length > 0;
      let updated = false; // Track if any votes were updated or inserted as an update

      // Submit each vote
      for (const [gameIdStr, score] of Object.entries(pendingVotes)) {
        const gameId = parseInt(gameIdStr, 10);

        // Check for existing vote for this game
        const existing = previousVotes?.find(v => v.game_id === gameId);

        if (existing) {
          if (existing.vote_type !== score) {
            const { error: updateError } = await supabase
              .from('votes')
              .update({ vote_type: score })
              .eq('id', existing.id);
            if (updateError) {
              console.error('Error updating vote:', updateError);
              throw updateError;
            }
            updated = true;
          }
        } else {
          const { error: insertError } = await supabase
            .from('votes')
            .insert({
              poll_id: id,
              game_id: gameId,
              vote_type: score,
              voter_name: user ? null : finalName,
              user_id: user ? user.id : null,
            });
          if (insertError) {
            console.error('Error inserting vote:', insertError);
            throw insertError;
          }
          // If the voter has previously voted on any other game, mark as updated
          if (hasPreviousVotes) {
            updated = true;
          }
        }
      }

      // Save voter name for future use with error handling
      if (!user) {
        try {
          await saveUsername(finalName);
        } catch (storageError) {
          console.warn('Failed to save username to storage:', storageError);
        }
      }

      // Set flag if votes were updated
      if (updated) {
        try {
          await saveVoteUpdatedFlag(id as string);
        } catch (storageError) {
          console.warn('Failed to save vote updated flag:', storageError);
        }
      }

      // Insert comment if present
      if (comment.trim()) {
        const { error: commentError } = await supabase.from('poll_comments').insert({
          poll_id: id,
          voter_name: user ? null : finalName,
          user_id: user ? user.id : null,
          comment_text: comment.trim(),
        });
        if (commentError) {
          Toast.show({ type: 'error', text1: 'Failed to submit comment' });
        }
      }

      // Mark as voted in local storage for results access
      try {
        await saveVotedFlag(id as string);
      } catch (storageError) {
        console.warn('Failed to save voted flag:', storageError);
      }

      await reload();
      setComment(''); // Clear comment after successful submission
      navigateToResults();

      // Only show toast for new votes, not updated votes
      if (!updated) {
        Toast.show({ type: 'success', text1: 'Votes submitted!' });
      }
      announceForAccessibility('Votes submitted successfully');
    } catch (err) {
      console.error('Error submitting votes:', err);
      Toast.show({ type: 'error', text1: 'Failed to submit votes' });
      announceForAccessibility('Failed to submit votes');
    } finally {
      setSubmitting(false);
    }
  };

  const navigateToResults = () => {
    router.push({ pathname: '/poll/[id]/results', params: { id: id as string } });
  };

  const styles = useMemo(() => getStyles(colors, typography, insets), [colors, typography, insets]);

  if (loading) return <LoadingState />;
  if (error) return <ErrorState message={error} onRetry={reload} />;
  if (!poll) return <ErrorState message="Poll not found." onRetry={reload} />;

  return (
    <View style={styles.container}>
      <ScrollView style={styles.scrollView} contentContainerStyle={styles.scrollContent}>
        <View style={styles.header}>
          <TouchableOpacity
            onPress={() => router.push('/(tabs)/polls')}
            accessibilityLabel="Back to Polls"
            accessibilityRole="button"
            accessibilityHint="Returns to the polls list"
          >
            <Text style={styles.backLink}>&larr; Back to Polls</Text>
          </TouchableOpacity>
          <Text style={styles.title}>
            {poll?.title === 'Vote on games' && games && games.length > 0
              ? `Vote on games (${games.length} game${games.length === 1 ? '' : 's'})`
              : poll?.title}
          </Text>
          {!!poll?.description && <Text style={styles.description}>{poll.description}</Text>}
          {/* Show creator for non-creator users */}
          {!isCreator && creatorName && (
            <Text style={styles.creatorSubtitle}>Poll created by {creatorName}</Text>
          )}
          <Text style={styles.subtitle}>
            {isCreator
              ? (creatorName ? `Poll created by ${creatorName}` : 'Poll created by you')
              : 'Vote for as many games as you like or none at all!'}
          </Text>
        </View>

        {!user && (
          <>
            <VoterNameInput
              value={voterName}
              onChange={(text) => {
                setVoterName(text);
                if (nameError) setNameError(false);
              }}
              hasError={nameError}
            />
            <View style={styles.signUpContainer}>
              <Text style={styles.signUpText}>
                Want to create your own polls?{' '}
              </Text>
              <TouchableOpacity
                onPress={() => router.push('/auth/register')}
                accessibilityLabel="Sign up for free"
                accessibilityRole="button"
                accessibilityHint="Opens registration screen to create your own polls"
              >
                <Text style={styles.signUpLink}>Sign up for free</Text>
              </TouchableOpacity>
            </View>
          </>
        )}

        <View style={styles.gamesContainer}>
          {games.length === 0 ? (
            <Text style={styles.noGamesText}>No games found in this poll.</Text>
          ) : (
            games.map((game, i) => (
              <GameCard
                key={game.id}
                game={game as any} // Allow for missing image_url, etc.
                index={i}
                selectedVote={pendingVotes[game.id] !== undefined && pendingVotes[game.id] !== null ? SCORE_TO_VOTE_TYPE[pendingVotes[game.id]] as VoteType : (game.userVote !== undefined && game.userVote !== null ? SCORE_TO_VOTE_TYPE[game.userVote] as VoteType : undefined)}
                onVote={handleVote}
                disabled={submitting}
              />
            ))
          )}
        </View>
        {/* Comments Field */}
        <View style={styles.commentContainer}>
          <Text style={styles.commentLabel}>Comments (optional):</Text>
          <TextInput
            style={styles.commentInput}
            value={comment}
            onChangeText={setComment}
            placeholder="Add any comments about your vote..."
            placeholderTextColor={colors.textMuted}
            multiline
            editable={!submitting}
            accessibilityLabel="Comments input"
            accessibilityHint="Optional field to add comments about your vote"
          />
        </View>
      </ScrollView>

      {/* Fixed bottom button container */}
      <View style={styles.fixedBottomContainer}>
        <View style={styles.submitVotesContainer}>
          <TouchableOpacity
            style={styles.submitVotesButton}
            onPress={submitAllVotes}
            disabled={submitting}
            accessibilityLabel={submitting ? 'Submitting votes' : (hasPreviousVotes ? 'Update Vote' : 'Submit My Votes')}
            accessibilityRole="button"
            accessibilityHint={submitting ? 'Votes are being submitted' : 'Submits your votes for this poll'}
          >
            <Text style={styles.submitVotesButtonText}>
              {submitting ? 'Submitting...' : (hasPreviousVotes ? 'Update Vote' : 'Submit My Votes')}
            </Text>
          </TouchableOpacity>
        </View>
        <View style={styles.bottomActionsContainer}>
          <View style={styles.viewResultsContainer}>
            <PollResultsButton
              onPress={navigateToResults}
            />
          </View>
        </View>
      </View>
    </View>
  );
}

const getStyles = (colors: any, typography: any, insets: any) => StyleSheet.create({
  container: {
    flex: 1,
    backgroundColor: colors.background
  },
  scrollView: {
    flex: 1,
  },
  scrollContent: {
    paddingBottom: insets.bottom + 20,
  },
  header: {
    paddingTop: Math.max(40, insets.top),
    paddingHorizontal: 20,
    paddingBottom: 20,
    backgroundColor: colors.primary
  },
  title: {
    fontSize: typography.fontSize.title2,
    fontFamily: typography.getFontFamily('bold'),
    color: colors.card,
    marginBottom: 8
  },
  description: {
    fontSize: typography.fontSize.callout,
    fontFamily: typography.getFontFamily('normal'),
    color: colors.card,
    marginBottom: 12
  },
  subtitle: {
    fontSize: typography.fontSize.footnote,
    fontFamily: typography.getFontFamily('normal'),
    color: colors.card,
    opacity: 0.8
  },
  creatorSubtitle: {
    fontSize: typography.fontSize.footnote,
    fontFamily: typography.getFontFamily('normal'),
    color: colors.accent,
    marginBottom: 2,
  },
  gamesContainer: {
    paddingTop: 6,
    paddingLeft: 20,
    paddingRight: 20,
    paddingBottom: 0,
  },
  noGamesText: {
    fontSize: typography.fontSize.body,
    fontFamily: typography.getFontFamily('normal'),
    color: colors.textMuted,
    textAlign: 'center',
    marginTop: 32,
  },
  fixedBottomContainer: {
    backgroundColor: colors.background,
    borderTopWidth: 1,
    borderTopColor: colors.border,
    paddingBottom: Math.max(20, insets.bottom),
  },
  submitVotesContainer: {
    paddingTop: 10,
    paddingLeft: 20,
    paddingRight: 20,
    paddingBottom: 0,
    width: '100%',
    alignSelf: 'stretch'
  },
  submitVotesButton: {
    backgroundColor: colors.primary,
    paddingVertical: 14,
    borderRadius: 8,
    alignItems: 'center',
    width: '100%',
    alignSelf: 'stretch',
    minHeight: 44,
  },
  submitVotesButtonText: {
    fontSize: typography.fontSize.body,
    fontFamily: typography.getFontFamily('semibold'),
    color: colors.card,
  },
  bottomActionsContainer: {
    width: '100%',
    alignSelf: 'stretch',
    marginTop: 8
  },
  viewResultsContainer: {
    marginTop: 8,
    width: '100%',
    alignSelf: 'stretch'
  },
  signUpContainer: {
    paddingHorizontal: 20,
    flexDirection: 'row',
    alignItems: 'center',
    justifyContent: 'center',
  },
  signUpText: {
    fontSize: typography.fontSize.footnote,
    fontFamily: typography.getFontFamily('normal'),
    color: colors.textMuted,
  },
  signUpLink: {
    fontSize: typography.fontSize.footnote,
    fontFamily: typography.getFontFamily('semibold'),
    color: colors.accent,
    textDecorationLine: 'underline',
  },
  commentContainer: {
    marginTop: 4,
    marginBottom: 10,
    paddingHorizontal: 20,
    width: '100%',
  },
  commentLabel: {
    fontSize: typography.fontSize.subheadline,
    fontFamily: typography.getFontFamily('semibold'),
    color: colors.primary,
    marginBottom: 4,
  },
  commentInput: {
    minHeight: 48,
    borderColor: colors.border,
    borderWidth: 1,
    borderRadius: 8,
    padding: 10,
    fontSize: typography.fontSize.subheadline,
    fontFamily: typography.getFontFamily('normal'),
    backgroundColor: colors.background,
    color: colors.text,
  },
  backLink: {
    color: colors.accent,
    fontFamily: typography.getFontFamily('semibold'),
    fontSize: typography.fontSize.subheadline,
    marginBottom: 8,
    textDecorationLine: 'underline',
    alignSelf: 'flex-start',
  },
});<|MERGE_RESOLUTION|>--- conflicted
+++ resolved
@@ -74,34 +74,6 @@
     initializeStorage();
   }, [user]);
 
-<<<<<<< HEAD
-=======
-  useEffect(() => {
-    if (poll?.user_id) {
-      // Fetch the creator's username, firstname, and lastname from Supabase `profiles`
-      (async () => {
-        try {
-          const { data: { username, firstname, lastname }, error } = await supabase
-            .from('profiles') 
-            .select('username, firstname, lastname')
-            .eq('id', poll.user_id)
-            .maybeSingle();
-          setCreatorName(
-            firstname || lastname
-              ? `${censor([firstname, lastname].join(' ').trim())} (${username})`
-              : username
-          );
-          if (error) {
-            throw error;
-          }
-        } catch (error) {
-          console.error(error);
-          setCreatorName(poll.user_id);
-        }
-      })();
-    }
-  }, [poll]);
->>>>>>> de0b84a2
 
   // Check for previous votes with better error handling
   const checkPreviousVotes = useCallback(async (name: string, pollId: string) => {
