--- conflicted
+++ resolved
@@ -134,16 +134,7 @@
         <Text style={styles.title}>Event Results</Text>
         <Text style={styles.subtitle}>{event.title}</Text>
         <Text style={styles.subtitle}>
-<<<<<<< HEAD
           Poll created by {creatorName}
-=======
-          Poll created by {(() => {
-            const { username, firstname, lastname } = event;
-            return firstname || lastname
-              ? `${censor([firstname, lastname].join(' ').trim())} (${username})`
-              : username;
-          })()}
->>>>>>> de0b84a2
         </Text>
       </View>
 
