--- conflicted
+++ resolved
@@ -95,15 +95,11 @@
               <View style={styles.logoIcon}>
                 <Text style={styles.logoText}>👥</Text>
               </View>
-              <Text style={styles.title}>GameNyte</Text>
+              <Text style={styles.title}>Klack</Text>
             </View>
-<<<<<<< HEAD
-            <Text style={styles.title}>Klack</Text>
-=======
             <Text style={styles.subtitle}>
               The ultimate tool for organizing your next game night
             </Text>
->>>>>>> c5a3ec5c
           </View>
 
           <View style={styles.formContainer}>
