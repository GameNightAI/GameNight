import { useState, useEffect } from 'react';
import AsyncStorage from '@react-native-async-storage/async-storage';
import { supabase } from '@/services/supabase';

export type GameResult = {
  id: number;
  name: string;
  thumbs_up: number;
  double_thumbs_up: number;
  thumbs_down: number;
  voters: string[];
  voterDetails: Array<{
    name: string;
    vote_type: 'thumbs_up' | 'double_thumbs_up' | 'thumbs_down';
  }>;
};

export function usePollResults(pollId?: string) {
  const [pollTitle, setPollTitle] = useState('');
  const [gameResults, setGameResults] = useState<GameResult[]>([]);
  const [hasVoted, setHasVoted] = useState(false);
  const [loading, setLoading] = useState(true);
  const [error, setError] = useState<string | null>(null);

  useEffect(() => {
    if (!pollId) {
      setError('Invalid poll ID');
      setLoading(false);
      return;
    }

    async function fetchData() {
      setLoading(true);
      setError(null);

      try {
        console.log('Fetching poll results for ID:', pollId);

        // Check local vote flag
        const votedFlag = await AsyncStorage.getItem(`voted_${pollId}`);
        console.log('Local voted flag:', votedFlag);

        // Fetch poll info
        const { data: pollData, error: pollError } = await supabase
          .from('polls')
          .select('title, user_id')
          .eq('id', pollId)
          .single();

        if (pollError) {
          console.error('Poll fetch error:', pollError);
          throw pollError;
        }

        console.log('Poll data:', pollData);
        setPollTitle(pollData.title);

        // Get current user ID
        const { data: authData, error: authError } = await supabase.auth.getUser();
        if (authError) {
          console.warn('Auth error (continuing as anonymous):', authError);
        }
        
        const currentUserId = authData.user?.id;
        console.log('Current user ID:', currentUserId);

<<<<<<< HEAD
        setHasVoted(true);
=======
        if (currentUserId === pollData.user_id) {
          // Poll creator can always see results
          console.log('User is poll creator, allowing access to results');
          setHasVoted(true);
        } else if (votedFlag !== 'true') {
          console.log('User has not voted, denying access to results');
          setHasVoted(false);
          setLoading(false);
          return;
        } else {
          console.log('User has voted, allowing access to results');
          setHasVoted(true);
        }
>>>>>>> dbdab8b1

        // Fetch votes with detailed information
        const { data: votes, error: votesError } = await supabase
          .from('votes')
          .select('game_id, vote_type, voter_name')
          .eq('poll_id', pollId);

        if (votesError) {
          console.error('Votes fetch error:', votesError);
          throw votesError;
        }

        console.log('Votes data:', votes);

        // Aggregate votes by game
        const resultsMap: Record<
          number,
          { 
            thumbs_up: number; 
            double_thumbs_up: number; 
            thumbs_down: number; 
            voters: string[];
            voterDetails: Array<{
              name: string;
              vote_type: 'thumbs_up' | 'double_thumbs_up' | 'thumbs_down';
            }>;
          }
        > = {};

        votes?.forEach(({ game_id, vote_type, voter_name }) => {
          if (!game_id) return; // Skip votes without game_id
          
          if (!resultsMap[game_id]) {
            resultsMap[game_id] = { 
              thumbs_up: 0, 
              double_thumbs_up: 0, 
              thumbs_down: 0, 
              voters: [],
              voterDetails: []
            };
          }
          
          if (vote_type === 'thumbs_up') resultsMap[game_id].thumbs_up++;
          else if (vote_type === 'double_thumbs_up') resultsMap[game_id].double_thumbs_up++;
          else if (vote_type === 'thumbs_down') resultsMap[game_id].thumbs_down++;

<<<<<<< HEAD
          if (voter_name) {
            if (!resultsMap[game_id].voters.includes(voter_name)) {
              resultsMap[game_id].voters.push(voter_name);
            }
            
            // Add detailed voter information
            resultsMap[game_id].voterDetails.push({
              name: voter_name,
              vote_type: vote_type as 'thumbs_up' | 'double_thumbs_up' | 'thumbs_down'
            });
=======
          if (voter_name && !resultsMap[game_id].voters.includes(voter_name)) {
            resultsMap[game_id].voters.push(voter_name);
>>>>>>> dbdab8b1
          }
        });

        console.log('Results map:', resultsMap);

        // Fetch game details
        const gameIds = Object.keys(resultsMap).map(Number);
        console.log('Game IDs to fetch:', gameIds);

        if (gameIds.length === 0) {
          console.log('No games with votes found');
          setGameResults([]);
          setLoading(false);
          return;
        }

        const { data: gamesData, error: gamesError } = await supabase
          .from('games')
          .select('id, name')
          .in('id', gameIds);

        if (gamesError) {
          console.error('Games fetch error:', gamesError);
          throw gamesError;
        }

        console.log('Games data:', gamesData);

        const combinedResults: GameResult[] = gamesData?.map((game) => ({
          id: game.id,
          name: game.name || 'Unknown Game',
          thumbs_up: resultsMap[game.id]?.thumbs_up || 0,
          double_thumbs_up: resultsMap[game.id]?.double_thumbs_up || 0,
          thumbs_down: resultsMap[game.id]?.thumbs_down || 0,
          voters: resultsMap[game.id]?.voters || [],
<<<<<<< HEAD
          voterDetails: resultsMap[game.id]?.voterDetails || [],
=======
>>>>>>> dbdab8b1
        })) || [];

        console.log('Combined results:', combinedResults);
        setGameResults(combinedResults);
      } catch (err) {
        console.error('Error in fetchData:', err);
        setError(err instanceof Error ? err.message : 'Failed to load poll results');
        setHasVoted(false);
      } finally {
        setLoading(false);
      }
    }

    fetchData();
  }, [pollId]);

  return { pollTitle, gameResults, hasVoted, loading, error };
}<|MERGE_RESOLUTION|>--- conflicted
+++ resolved
@@ -36,8 +36,11 @@
       try {
         console.log('Fetching poll results for ID:', pollId);
 
+        console.log('Fetching poll results for ID:', pollId);
+
         // Check local vote flag
         const votedFlag = await AsyncStorage.getItem(`voted_${pollId}`);
+        console.log('Local voted flag:', votedFlag);
         console.log('Local voted flag:', votedFlag);
 
         // Fetch poll info
@@ -51,7 +54,12 @@
           console.error('Poll fetch error:', pollError);
           throw pollError;
         }
-
+        if (pollError) {
+          console.error('Poll fetch error:', pollError);
+          throw pollError;
+        }
+
+        console.log('Poll data:', pollData);
         console.log('Poll data:', pollData);
         setPollTitle(pollData.title);
 
@@ -60,27 +68,16 @@
         if (authError) {
           console.warn('Auth error (continuing as anonymous):', authError);
         }
-        
+
+        const { data: authData, error: authError } = await supabase.auth.getUser();
+        if (authError) {
+          console.warn('Auth error (continuing as anonymous):', authError);
+        }
+
         const currentUserId = authData.user?.id;
         console.log('Current user ID:', currentUserId);
 
-<<<<<<< HEAD
         setHasVoted(true);
-=======
-        if (currentUserId === pollData.user_id) {
-          // Poll creator can always see results
-          console.log('User is poll creator, allowing access to results');
-          setHasVoted(true);
-        } else if (votedFlag !== 'true') {
-          console.log('User has not voted, denying access to results');
-          setHasVoted(false);
-          setLoading(false);
-          return;
-        } else {
-          console.log('User has voted, allowing access to results');
-          setHasVoted(true);
-        }
->>>>>>> dbdab8b1
 
         // Fetch votes with detailed information
         const { data: votes, error: votesError } = await supabase
@@ -94,14 +91,20 @@
         }
 
         console.log('Votes data:', votes);
+        if (votesError) {
+          console.error('Votes fetch error:', votesError);
+          throw votesError;
+        }
+
+        console.log('Votes data:', votes);
 
         // Aggregate votes by game
         const resultsMap: Record<
           number,
-          { 
-            thumbs_up: number; 
-            double_thumbs_up: number; 
-            thumbs_down: number; 
+          {
+            thumbs_up: number;
+            double_thumbs_up: number;
+            thumbs_down: number;
             voters: string[];
             voterDetails: Array<{
               name: string;
@@ -112,90 +115,105 @@
 
         votes?.forEach(({ game_id, vote_type, voter_name }) => {
           if (!game_id) return; // Skip votes without game_id
-          
-          if (!resultsMap[game_id]) {
-            resultsMap[game_id] = { 
-              thumbs_up: 0, 
-              double_thumbs_up: 0, 
-              thumbs_down: 0, 
-              voters: [],
-              voterDetails: []
-            };
-          }
-          
-          if (vote_type === 'thumbs_up') resultsMap[game_id].thumbs_up++;
-          else if (vote_type === 'double_thumbs_up') resultsMap[game_id].double_thumbs_up++;
-          else if (vote_type === 'thumbs_down') resultsMap[game_id].thumbs_down++;
-
-<<<<<<< HEAD
-          if (voter_name) {
-            if (!resultsMap[game_id].voters.includes(voter_name)) {
-              resultsMap[game_id].voters.push(voter_name);
+
+          votes?.forEach(({ game_id, vote_type, voter_name }) => {
+            if (!game_id) return; // Skip votes without game_id
+
+            if (!resultsMap[game_id]) {
+              resultsMap[game_id] = {
+                thumbs_up: 0,
+                double_thumbs_up: 0,
+                thumbs_down: 0,
+                voters: [],
+                voterDetails: []
+              };
             }
-            
-            // Add detailed voter information
-            resultsMap[game_id].voterDetails.push({
-              name: voter_name,
-              vote_type: vote_type as 'thumbs_up' | 'double_thumbs_up' | 'thumbs_down'
-            });
-=======
-          if (voter_name && !resultsMap[game_id].voters.includes(voter_name)) {
-            resultsMap[game_id].voters.push(voter_name);
->>>>>>> dbdab8b1
-          }
-        });
-
-        console.log('Results map:', resultsMap);
-
-        // Fetch game details
-        const gameIds = Object.keys(resultsMap).map(Number);
-        console.log('Game IDs to fetch:', gameIds);
-
-        if (gameIds.length === 0) {
-          console.log('No games with votes found');
-          setGameResults([]);
-          setLoading(false);
-          return;
-        }
-
-        const { data: gamesData, error: gamesError } = await supabase
-          .from('games')
-          .select('id, name')
-          .in('id', gameIds);
-
-        if (gamesError) {
-          console.error('Games fetch error:', gamesError);
-          throw gamesError;
-        }
-
-        console.log('Games data:', gamesData);
-
-        const combinedResults: GameResult[] = gamesData?.map((game) => ({
-          id: game.id,
-          name: game.name || 'Unknown Game',
-          thumbs_up: resultsMap[game.id]?.thumbs_up || 0,
-          double_thumbs_up: resultsMap[game.id]?.double_thumbs_up || 0,
-          thumbs_down: resultsMap[game.id]?.thumbs_down || 0,
-          voters: resultsMap[game.id]?.voters || [],
-<<<<<<< HEAD
-          voterDetails: resultsMap[game.id]?.voterDetails || [],
-=======
->>>>>>> dbdab8b1
-        })) || [];
-
-        console.log('Combined results:', combinedResults);
-        setGameResults(combinedResults);
-      } catch (err) {
-        console.error('Error in fetchData:', err);
-        setError(err instanceof Error ? err.message : 'Failed to load poll results');
-        setHasVoted(false);
-      } finally {
-        setLoading(false);
-      }
-    }
+
+
+            if (vote_type === 'thumbs_up') resultsMap[game_id].thumbs_up++;
+            else if (vote_type === 'double_thumbs_up') resultsMap[game_id].double_thumbs_up++;
+            else if (vote_type === 'thumbs_down') resultsMap[game_id].thumbs_down++;
+
+            if (voter_name) {
+              if (!resultsMap[game_id].voters.includes(voter_name)) {
+                resultsMap[game_id].voters.push(voter_name);
+              }
+
+              // Add detailed voter information
+              resultsMap[game_id].voterDetails.push({
+                name: voter_name,
+                vote_type: vote_type as 'thumbs_up' | 'double_thumbs_up' | 'thumbs_down'
+              });
+            }
+          });
+
+          console.log('Results map:', resultsMap);
+
+          // Fetch game details
+          const gameIds = Object.keys(resultsMap).map(Number);
+          console.log('Game IDs to fetch:', gameIds);
+
+          if (gameIds.length === 0) {
+            console.log('No games with votes found');
+            setGameResults([]);
+            setLoading(false);
+            return;
+          }
+
+          console.log('Game IDs to fetch:', gameIds);
+
+          if (gameIds.length === 0) {
+            console.log('No games with votes found');
+            setGameResults([]);
+            setLoading(false);
+            return;
+          }
+
+          const { data: gamesData, error: gamesError } = await supabase
+            .from('games')
+            .select('id, name')
+            .in('id', gameIds);
+
+          if (gamesError) {
+            console.error('Games fetch error:', gamesError);
+            throw gamesError;
+          }
+
+          console.log('Games data:', gamesData);
+          if (gamesError) {
+            console.error('Games fetch error:', gamesError);
+            throw gamesError;
+          }
+
+          console.log('Games data:', gamesData);
+
+          const combinedResults: GameResult[] = gamesData?.map((game) => ({
+            const combinedResults: GameResult[] = gamesData?.map((game) => ({
+              id: game.id,
+              name: game.name || 'Unknown Game',
+              name: game.name || 'Unknown Game',
+              thumbs_up: resultsMap[game.id]?.thumbs_up || 0,
+              double_thumbs_up: resultsMap[game.id]?.double_thumbs_up || 0,
+              thumbs_down: resultsMap[game.id]?.thumbs_down || 0,
+              voters: resultsMap[game.id]?.voters || [],
+              voterDetails: resultsMap[game.id]?.voterDetails || [],
+            })) || [];
+
+            console.log('Combined results:', combinedResults);
+            console.log('Combined results:', combinedResults);
+            setGameResults(combinedResults);
+          } catch (err) {
+            console.error('Error in fetchData:', err);
+            console.error('Error in fetchData:', err);
+            setError(err instanceof Error ? err.message : 'Failed to load poll results');
+            setHasVoted(false);
+          } finally {
+            setLoading(false);
+          }
+        }
 
     fetchData();
-  }, [pollId]);
+      }, [pollId]);
 
   return { pollTitle, gameResults, hasVoted, loading, error };
 }