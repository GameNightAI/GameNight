import React from 'react';
import { View, Text, StyleSheet, Image, TouchableOpacity } from 'react-native';
import { Users, Clock, X } from 'lucide-react-native';
import Animated, { FadeOut } from 'react-native-reanimated';

import { Game } from '@/types/game';

interface GameItemProps {
  game: Game;
  onDelete: (id: number) => void;
}

<<<<<<< HEAD
function decodeHTML(html: string): string {
=======
function decodeHTML(html: string) {
>>>>>>> c7a3d107
  var txt = document.createElement("textarea");
  txt.innerHTML = html;
  return txt.value;
}

export const GameItem: React.FC<GameItemProps> = ({ game, onDelete }) => {
  return (
    <Animated.View
      style={styles.container}
      exiting={FadeOut.duration(200)}
    >
      <TouchableOpacity
        style={styles.deleteButton}
        onPress={() => onDelete(game.id)}
      >
        <X size={16} color="#e74c3c" />
      </TouchableOpacity>

      <Image
        source={{ uri: game.thumbnail }}
        style={styles.thumbnail}
        resizeMode="cover"
      />

      <View style={styles.contentContainer}>
        <Text style={styles.title} numberOfLines={2}>
          {decodeHTML(game.name)}
        </Text>

        <View style={styles.infoRow}>
          <View style={styles.infoItem}>
            <Users size={16} color="#666666" />
            <Text style={styles.infoText}>
              {game.max_players ?
                game.min_players + (game.min_players === game.max_players ? '' : '-' + game.max_players) + ' player' + (game.max_players === 1 ? '' : 's')
                : 'N/A'}
            </Text>
          </View>

          <View style={styles.infoItem}>
            <Clock size={16} color="#666666" />
            <Text style={styles.infoText}>
              {game.maxPlaytime === 0 ? 'N/A'
                : game.minPlaytime + (game.minPlaytime === game.maxPlaytime ? '' : '-' + game.maxPlaytime) + ' min'}
            </Text>
          </View>
        </View>

        {game.yearPublished && (
          <Text style={styles.yearText}>
            {game.yearPublished > 0 ? game.yearPublished : -game.yearPublished + ' BCE'}
          </Text>
        )}
      </View>
    </Animated.View>
  );
};

const styles = StyleSheet.create({
  container: {
    flexDirection: 'row',
    backgroundColor: '#ffffff',
    borderRadius: 12,
    marginBottom: 16,
    padding: 12,
    shadowColor: '#000',
    shadowOffset: { width: 0, height: 2 },
    shadowOpacity: 0.05,
    shadowRadius: 8,
    elevation: 2,
    position: 'relative',
  },
  deleteButton: {
    position: 'absolute',
    top: 8,
    right: 8,
    zIndex: 1,
    backgroundColor: '#fff0f0',
    borderRadius: 12,
    padding: 4,
  },
  thumbnail: {
    width: 80,
    height: 80,
    borderRadius: 8,
    backgroundColor: '#f0f0f0',
  },
  contentContainer: {
    flex: 1,
    marginLeft: 12,
    justifyContent: 'space-between',
  },
  title: {
    fontFamily: 'Poppins-SemiBold',
    fontSize: 16,
    color: '#1a2b5f',
    marginBottom: 8,
    paddingRight: 24,
  },
  infoRow: {
    flexDirection: 'row',
    justifyContent: 'space-between',
    marginBottom: 4,
  },
  infoItem: {
    flexDirection: 'row',
    alignItems: 'center',
    marginRight: 8,
  },
  infoText: {
    fontFamily: 'Poppins-Regular',
    fontSize: 13,
    color: '#666666',
    marginLeft: 4,
  },
  yearText: {
    fontFamily: 'Poppins-Regular',
    fontSize: 13,
    color: '#8d8d8d',
    marginTop: 4,
  },
});<|MERGE_RESOLUTION|>--- conflicted
+++ resolved
@@ -10,11 +10,7 @@
   onDelete: (id: number) => void;
 }
 
-<<<<<<< HEAD
 function decodeHTML(html: string): string {
-=======
-function decodeHTML(html: string) {
->>>>>>> c7a3d107
   var txt = document.createElement("textarea");
   txt.innerHTML = html;
   return txt.value;
