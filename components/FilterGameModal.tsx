import React, { useState } from 'react';
import { View, Text, StyleSheet, TouchableOpacity, Modal, Platform, ScrollView } from 'react-native';
import { X, Check } from 'lucide-react-native';
import Select, { components as selectComponents } from 'react-select';
import { isSafari } from '@/utils/safari-polyfill';
import { Game } from '@/types/game';

interface FilterOption {
  value: any;
  label: string;
  min?: number;
  max?: number;
}

interface FilterConfig {
  key: string;
  label: string;
  placeholder: string;
  options: FilterOption[];
  value: FilterOption[];
  onChange: (value: FilterOption[]) => void;
}

interface FilterGameModalProps {
  isVisible: boolean;
  onClose: () => void;
  onApplyFilters: () => void;
  title?: string;
  description?: string;
  applyButtonText?: string;
  filterConfigs: FilterConfig[];
}

export const FilterGameModal: React.FC<FilterGameModalProps> = ({
  isVisible,
  onClose,
  onApplyFilters,
  title = "Filter Your Collection",
  description = "All filters (optional)",
  applyButtonText = "Apply Filters",
  filterConfigs,
}) => {
  const CustomValueContainer = (props: any) => {
    const {
      selectProps,
      getValue,
      children,
    } = props;

    const selectedValues = getValue();

    let displayText = selectProps.placeholder;
    if (selectedValues.length > 0) {
      displayText = `${selectProps.placeholder} (${selectedValues.length} selected)`;
    }

    return (
      <selectComponents.ValueContainer {...props}>
        <Text style={{
          fontFamily: 'Poppins-Regular',
          fontSize: 14,
          color: '#333',
          position: 'absolute', // Position it absolutely
          top: '50%', // Center vertically
          left: 10, // Align to left
          transform: 'translateY(-50%)', // Perfect vertical centering
          zIndex: 1, // Ensure it's above other elements
        }}>
          {displayText}
        </Text>

        {children}
      </selectComponents.ValueContainer>
    );
  };
  const [openDropdownIndex, setOpenDropdownIndex] = useState<number | null>(null);

  const getFilterSectionZIndex = (index: number) => {
    if (openDropdownIndex === null) return 1000;
    if (openDropdownIndex === index) return 99999;
    return 1000;
  };

  const handleDropdownChange = (index: number, isOpen: boolean) => {
    setOpenDropdownIndex(isOpen ? index : null);
  };

<<<<<<< HEAD

  const playerOptions = Array.from({ length: 14 }, (_, i) => String(i + 1)).concat(['15+'])
    .map(_ => ({ value: parseInt(_), label: _ }));
  const timeOptions = [
    { value: 1, min: 1, max: 30, label: '30 min or less' },
    { value: 31, min: 31, max: 60, label: '31-60 min' },
    { value: 61, min: 61, max: 90, label: '61-90 min' },
    { value: 91, min: 91, max: 120, label: '91-120 min' },
    { value: 121, min: 121, max: Infinity, label: 'More than 120 min' },
  ];
  const ageOptions = [
    { value: 1, min: 1, max: 5, label: '5 and under' },
    { value: 6, min: 6, max: 7, label: '6-7' },
    { value: 8, min: 8, max: 9, label: '8-9' },
    { value: 10, min: 10, max: 11, label: '10-11' },
    { value: 12, min: 12, max: 13, label: '12-13' },
    { value: 14, min: 14, max: 15, label: '14-15' },
    { value: 16, min: 16, max: Infinity, label: '16 and up' },
  ];
  const typeOptions = ['Competitive', 'Cooperative', 'Team-based']
    .map(_ => ({ value: _, label: _ }));
  const complexityOptions = ['Light', 'Medium Light', 'Medium', 'Medium Heavy', 'Heavy']
    .map((_, i) => ({ value: i + 1, label: _ }));

  const handleFilter = () => {
    //onApplyFilter()
    //onSearch(players, time, playTime === '120+');
    onClose();
  };

  const toggleFilterOption = (
    option: FilterOption,
    currentValues: FilterOption[],
    setter: (value: FilterOption[]) => void
  ) => {
    const isSelected = currentValues.some(v => v.value === option.value);
    if (isSelected) {
      setter(currentValues.filter(v => v.value !== option.value));
    } else {
      setter([...currentValues, option]);
    }
=======
  const clearAllFilters = () => {
    filterConfigs.forEach(config => {
      config.onChange([]);
    });
>>>>>>> 2f22ac3e
  };

  const handleApplyFilters = () => {
    onApplyFilters();
  };

  // Select styles with Safari-friendly tweaks and dynamic z-index support
  const getSelectStyles = (index: number) => {
    const baseSelectStyles = {
      control: (baseStyles: any) => ({
        ...baseStyles,
        fontFamily: 'Poppins-Regular',
        fontSize: 14,
        borderColor: '#e1e5ea',
        borderRadius: 8,
        minHeight: 40,
        boxShadow: 'none',
        '&:hover': {
          borderColor: '#ff9654',
        },
        ...(isSafari?.() && {
          WebkitAppearance: 'none',
          WebkitBorderRadius: 8,
        }),
      }),
      container: (baseStyles: any) => ({
        ...baseStyles,
        marginBottom: 6,
        position: 'relative',
        zIndex: getFilterSectionZIndex(index),
      }),
      menu: (baseStyles: any) => ({
        ...baseStyles,
        backgroundColor: '#ffffff',
        borderRadius: 8,
        borderWidth: 1,
        borderColor: '#e1e5ea',
        boxShadow: '0 2px 8px rgba(0,0,0,0.1)',
        zIndex: getFilterSectionZIndex(index),
        position: 'absolute',
        maxHeight: 'none',
        overflow: 'hidden',
        ...(isSafari?.() && {
          WebkitBorderRadius: 8,
        }),
      }),
      menuList: (baseStyles: any) => ({
        ...baseStyles,
        maxHeight: 160,
        overflow: 'auto',
      }),
      option: (baseStyles: any, state: any) => ({
        ...baseStyles,
        backgroundColor: state.isFocused ? '#fff5ef' : 'transparent',
        color: '#333333',
      }),
      placeholder: (baseStyles: any) => ({
        ...baseStyles,
        fontFamily: 'Poppins-Regular',
        fontSize: 14,
        color: '#999999',
      }),
      // clearIndicator: (baseStyles: any) => ({
      //   ...baseStyles,
      //   color: '#666666',
      //   fontSize: 11,
      //   fontFamily: 'Poppins-SemiBold',
      //   padding: '2px 6px',
      //   cursor: 'pointer',
      //   '&:hover': { color: '#ff9654' },
      //   '& svg': { display: 'none' },
      //   '&::after': { content: '"CLR"', display: 'block' },
      // }),
      multiValueLabel: (baseStyles: any) => ({
        ...baseStyles,
        fontFamily: 'Poppins-Regular',
        fontSize: 12,
      }),
      noOptionsMessage: (baseStyles: any) => ({
        ...baseStyles,
        fontFamily: 'Poppins-Regular',
        fontSize: 13,
      }),
    };

    return baseSelectStyles;
  };

  if (!isVisible) return null;

  const content = (
    <>
      <View style={styles.header}>
        <Text style={styles.title}>{title}</Text>
        <TouchableOpacity style={styles.closeButton} onPress={onClose}>
          <X size={18} color="#666666" />
        </TouchableOpacity>
      </View>

      <Text style={styles.description}>
        {description}
      </Text>

      <ScrollView
        style={{ flex: 1, minHeight: 0 }}
        contentContainerStyle={{ paddingBottom: 4, paddingTop: 2 }}
        showsVerticalScrollIndicator={true}
      >
        {filterConfigs.map((config, index) => (
          <View key={config.key} style={[styles.filterSection, { zIndex: getFilterSectionZIndex(index) }]}>
            <Select
              placeholder={config.placeholder}
              value={config.value}
              onChange={(value) => config.onChange(Array.from(value || []))}
              options={config.options}
              defaultValue={[]}
              isMulti
              isClearable
              isSearchable={false}
              closeMenuOnSelect={false}
              blurInputOnSelect={false}
              hideSelectedOptions={false}
              styles={getSelectStyles(index)}
              onMenuOpen={() => handleDropdownChange(index, true)}
              onMenuClose={() => handleDropdownChange(index, false)}
              formatOptionLabel={(option: any) => {
                const isSelected = config.value.some(v => v.value === option.value);
                return (
                  <View style={styles.optionRow}>
                    <View style={[styles.checkbox, isSelected && styles.checkboxSelected]}>
                      {isSelected && <Check size={12} color="#ffffff" />}
                    </View>
                    <Text style={[styles.optionText, isSelected && styles.optionTextSelected]}>
                      {option.label}
                    </Text>
                  </View>
                );
              }}
              components={{
                ...selectComponents,
                ValueContainer: CustomValueContainer,
                MultiValue: () => null, // Hides default multi-value pills
                Placeholder: () => null,
              }}
            />
          </View>
        ))}

        {/* Clear All Button */}
        <TouchableOpacity style={styles.clearAllButton} onPress={clearAllFilters}>
          <Text style={styles.clearAllButtonText}>Clear All Filters</Text>
        </TouchableOpacity>
      </ScrollView>

      <TouchableOpacity
        style={styles.applyButton}
        onPress={handleApplyFilters}
      >
        <Text style={styles.applyButtonText}>{applyButtonText}</Text>
      </TouchableOpacity>
    </>
  );

  if (Platform.OS === 'web') {
    return (
      <View style={styles.overlay}>
        <View style={{
          maxWidth: '100%',
          maxHeight: '100%',
          width: '100%',
          display: 'flex',
          flexDirection: 'column',
          justifyContent: 'center',
          alignItems: 'center',
          padding: 20,
        }}>
          <View style={styles.dialog}>
            {content}
          </View>
        </View>
      </View>
    );
  }

  return (
    <Modal
      visible={isVisible}
      transparent
      animationType="fade"
      onRequestClose={onClose}
    >
      <View style={styles.overlay}>
        {content}
      </View>
    </Modal>
  );
};

export const filterGames = (
  games: Game[],
  playerCount: FilterOption[],
  playTime: FilterOption[],
  age: FilterOption[],
  gameType: FilterOption[],
  complexity: FilterOption[]
) => {
  return games.filter(game => {
    let is_match = true;

    if (playerCount.length) {
<<<<<<< HEAD
      is_match &&= playerCount.some(({value}) => (
=======
      is_match &&= playerCount.some(({ value }) => (
>>>>>>> 2f22ac3e
        // Ignore game.min_players when 15+ is selected,
        // since the number of actual players could be arbitrarily large.
        (Math.min(game.min_players, game.min_exp_players || Infinity) <= value || value === 15)
        && value <= (Math.max(game.max_players, game.max_exp_players))
      ));
    }

    if (playTime.length) {
      is_match &&= playTime.some((t: FilterOption) => {
        const time = game.playing_time || game.maxPlaytime || game.minPlaytime;
        // Perhaps this should incorporate game.minplaytime and game.maxplaytime more sensibly
        return (
          t.min! <= time
          && time <= t.max!
        );
      });
    }

    if (age.length) {
      is_match &&= age.some((a: FilterOption) => (
        a.min! <= game.minAge
        && game.minAge <= a.max!
      ));
    }

    if (gameType.length) {
      is_match &&= gameType.some((t: FilterOption) => {
        switch (t.value) {
          case 'Competitive':
            return !game.is_cooperative
          case 'Cooperative':
            return game.is_cooperative
          case 'Team-based':
            return game.is_teambased
        }
      });
    }

    if (complexity.length) {
      is_match &&= complexity.some((c: FilterOption) => (
        game.complexity_tier === c.value
      ));
    }

    return is_match;
  });
};

const styles = StyleSheet.create({
  overlay: {
    position: 'fixed',
    top: 0,
    left: 0,
    right: 0,
    bottom: 0,
    backgroundColor: 'rgba(0, 0, 0, 0.5)',
    justifyContent: 'center',
    alignItems: 'center',
    zIndex: 999999,
    padding: Platform.OS === 'web' ? 20 : 10,
  },
  dialog: {
    backgroundColor: 'white',
    borderRadius: 8,
    width: '100%',
    shadowColor: '#000',
    shadowOffset: { width: 0, height: 2 },
    shadowOpacity: 0.25,
    shadowRadius: 3.84,
    elevation: 5,
    position: 'relative',
    overflow: 'hidden',
    display: 'flex',
    flexDirection: 'column',
    paddingHorizontal: 12,
    zIndex: 999999,
    height: 'auto',
    maxWidth: '100%',
  },
  header: {
    flexDirection: 'row',
    justifyContent: 'space-between',
    alignItems: 'center',
    marginBottom: 8,
    borderBottomWidth: 1,
    borderBottomColor: '#e1e5ea',
    paddingBottom: 6,
    paddingTop: 12,
  },
  closeButton: {
    padding: 4,
  },
  title: {
    fontFamily: 'Poppins-SemiBold',
    fontSize: 16,
    color: '#1a2b5f',
  },
  description: {
    fontFamily: 'Poppins-Regular',
    fontSize: 13,
    color: '#666666',
    marginBottom: 8,
    paddingTop: 2,
  },
  filterSection: {
    marginBottom: 6,
    position: 'relative',
  },
  checkbox: {
    width: 20,
    height: 20,
    borderRadius: 4,
    borderWidth: 1,
    borderColor: '#666666',
    justifyContent: 'center',
    alignItems: 'center',
    marginRight: 10,
    backgroundColor: '#ffffff',
  },
  checkboxSelected: {
    backgroundColor: '#ff9654',
    borderColor: '#ff9654',
  },
  optionRow: {
    flexDirection: 'row',
    alignItems: 'center',
    gap: 10,
  },
  optionText: {
    fontFamily: 'Poppins-Regular',
    fontSize: 14,
    color: '#333333',
  },
  optionTextSelected: {
    color: '#ff9654',
    fontFamily: 'Poppins-SemiBold',
  },
  applyButton: {
    backgroundColor: '#ff9654',
    borderRadius: 12,
    padding: 12,
    alignItems: 'center',
    marginTop: 16,
    marginBottom: 8,
  },
  applyButtonText: {
    fontFamily: 'Poppins-SemiBold',
    fontSize: 14,
    color: '#ffffff',
  },
  clearAllButton: {
    backgroundColor: '#e1e5ea',
    borderRadius: 12,
    padding: 12,
    alignItems: 'center',
    marginTop: 16,
    marginBottom: 8,
  },
  clearAllButtonText: {
    fontFamily: 'Poppins-SemiBold',
    fontSize: 14,
    color: '#333333',
  },
});<|MERGE_RESOLUTION|>--- conflicted
+++ resolved
@@ -84,8 +84,6 @@
   const handleDropdownChange = (index: number, isOpen: boolean) => {
     setOpenDropdownIndex(isOpen ? index : null);
   };
-
-<<<<<<< HEAD
 
   const playerOptions = Array.from({ length: 14 }, (_, i) => String(i + 1)).concat(['15+'])
     .map(_ => ({ value: parseInt(_), label: _ }));
@@ -127,14 +125,14 @@
     } else {
       setter([...currentValues, option]);
     }
-=======
+  };
+
   const clearAllFilters = () => {
     filterConfigs.forEach(config => {
       config.onChange([]);
     });
->>>>>>> 2f22ac3e
-  };
-
+  }
+    
   const handleApplyFilters = () => {
     onApplyFilters();
   };
@@ -343,11 +341,7 @@
     let is_match = true;
 
     if (playerCount.length) {
-<<<<<<< HEAD
-      is_match &&= playerCount.some(({value}) => (
-=======
       is_match &&= playerCount.some(({ value }) => (
->>>>>>> 2f22ac3e
         // Ignore game.min_players when 15+ is selected,
         // since the number of actual players could be arbitrarily large.
         (Math.min(game.min_players, game.min_exp_players || Infinity) <= value || value === 15)
